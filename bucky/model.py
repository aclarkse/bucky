import copy
import datetime
import logging
import os
import pickle
import queue
import random
import sys
import threading
import warnings
from functools import lru_cache
from pprint import pformat  # TODO set some defaults for width/etc with partial?

import networkx as nx
import numpy as np
import pandas as pd
import tqdm

from .arg_parser_model import parser
from .npi import read_npi_file
from .numerical_libs import use_cupy
from .parameters import buckyParams
from .state import buckyState
from .util.distributions import mPERT_sample, truncnorm
<<<<<<< HEAD
from .util.util import TqdmLoggingHandler, _banner, cache_files, remove_chars
=======
from .util.util import TqdmLoggingHandler, _banner  # , cache_files
>>>>>>> be118ac5

# supress pandas warning caused by pyarrow
warnings.simplefilter(action="ignore", category=FutureWarning)
# TODO we do alot of allowing div by 0 and then checking for nans later, we should probably refactor that
warnings.simplefilter(action="ignore", category=RuntimeWarning)

# TODO move to a new file and add some more exception types
class SimulationException(Exception):
    """A generic exception to throw when there's an error related to the simulation"""

    pass


@lru_cache(maxsize=None)
def get_runid():  # TODO move to util and rename to timeid or something
    dt_now = datetime.datetime.now()
    return str(dt_now).replace(" ", "__").replace(":", "_").split(".")[0]


class SEIR_covid:
    def __init__(
        self,
        seed=None,
        randomize_params_on_reset=True,
        debug=False,
        sparse_aij=False,
        t_max=None,
        graph_file=None,
        par_file=None,
        npi_file=None,
        disable_npi=False,
        reject_runs=False,
    ):
        self.rseed = seed  # TODO drop this and only set seed in reset
        self.randomize = randomize_params_on_reset
        self.debug = debug
        self.sparse = sparse_aij  # we can default to none and autodetect
        # w/ override (maybe when #adm2 > 5k and some sparsity critera?)
        # TODO we could make a adj mat class that provides a standard api (stuff like .multiply,
        # overloaded __mul__, etc) so that we dont need to constantly check 'if self.sparse'.
        # It could also store that diag info and provide the row norm...

        # Integrator params
        self.t = 0.0
        self.dt = 1.0  # time step for model output (the internal step is adaptive...)
        self.t_max = t_max
        self.done = False
        self.run_id = get_runid()
        logging.info(f"Run ID: {self.run_id}")

        self.G = None
        self.graph_file = graph_file

        self.npi_file = npi_file
        self.disable_npi = disable_npi
        self.reject_runs = reject_runs

        self.output_dates = None

        # save files to cache
        # if args.cache:
        #    logging.warn("Cacheing is currently unsupported and probably doesnt work after the refactor")
        #    files = glob.glob("*.py") + [self.graph_file, args.par_file]
        #    logging.info(f"Cacheing: {files}")
        #    cache_files(files, self.run_id)

        # disease params
        self.bucky_params = buckyParams(par_file)
        self.consts = self.bucky_params.consts

    def reset(self, seed=None, params=None):

        # if you set a seed using the constructor, you're stuck using it forever
        if seed is not None:
            random.seed(seed)
            np.random.seed(seed)
            xp.random.seed(seed)
            self.rseed = seed

        #
        # Init graph
        #

        self.t = 0.0
        self.iter = 0
        self.done = False

        if self.G is None:
            # TODO break this out into functions like read_Nij, etc
            # maybe it belongs in a class

            logging.info("loading graph")
            with open(self.graph_file, "rb") as f:
                G = pickle.load(f)  # nosec

            # Get case history from graph
            cum_case_hist = xp.vstack(list(nx.get_node_attributes(G, "case_hist").values())).T

            self.cum_case_hist = cum_case_hist.astype(float)
            self.inc_case_hist = xp.diff(cum_case_hist, axis=0).astype(float)
            self.inc_case_hist[self.inc_case_hist < 0.0] = 0.0

            # Get death history from graph
            cum_death_hist = xp.vstack(list(nx.get_node_attributes(G, "death_hist").values())).T

            self.cum_death_hist = cum_death_hist.astype(float)
            self.inc_death_hist = xp.diff(cum_death_hist, axis=0).astype(float)
            self.inc_death_hist[self.inc_death_hist < 0.0] = 0.0

            # TODO we should just remove these variables
            self.init_cum_cases = self.cum_case_hist[-1]
            self.init_cum_cases[self.init_cum_cases < 0.0] = 0.0
            self.init_deaths = self.cum_death_hist[-1]

            if "IFR" in G.nodes[list(G.nodes.keys())[0]]:
                logging.info("Using ifr from graph")
                self.use_G_ifr = True
                node_IFR = nx.get_node_attributes(G, "IFR")
                self.ifr = xp.asarray((np.vstack(list(node_IFR.values()))).T)
            else:
                self.use_G_ifr = False

            # grab the geo id's for later
            self.adm2_id = np.fromiter(
                [remove_chars(x) for x in nx.get_node_attributes(G, G.graph["adm2_key"]).values()], dtype=int
            )

            # Mapping from index to adm1
            self.adm1_id = np.fromiter(
                [remove_chars(x) for x in nx.get_node_attributes(G, G.graph["adm1_key"]).values()], dtype=int
            )
            self.adm1_id = xp.asarray(self.adm1_id, dtype=np.int32)
            self.adm1_max = xp.to_cpu(self.adm1_id.max())

            # Make contact mats sym and normalized
            self.contact_mats = G.graph["contact_mats"]
            if self.debug:
                logging.debug(f"graph contact mats: {G.graph['contact_mats'].keys()}")
            for mat in self.contact_mats:
                c_mat = xp.array(self.contact_mats[mat])
                c_mat = (c_mat + c_mat.T) / 2.0
                self.contact_mats[mat] = c_mat
            # remove all_locations so we can sum over the them ourselves
            if "all_locations" in self.contact_mats:
                del self.contact_mats["all_locations"]

            # TODO tmp to remove unused contact mats in como comparison graph
            # print(self.contact_mats.keys())
            valid_contact_mats = ["home", "work", "other_locations", "school"]
            self.contact_mats = {k: v for k, v in self.contact_mats.items() if k in valid_contact_mats}

            self.Cij = xp.vstack([self.contact_mats[k][None, ...] for k in sorted(self.contact_mats)])

            # Get stratified population (and total)
            N_age_init = nx.get_node_attributes(G, "N_age_init")
            self.Nij = xp.asarray((np.vstack(list(N_age_init.values())) + 0.0001).T)
            self.Nj = xp.asarray(np.sum(self.Nij, axis=0))
            self.n_age_grps = self.Nij.shape[0]

            self.use_vuln = False
            if "vulnerable_frac" in G.nodes[0]:
                self.vulnerability_factor = 1.5
                self.use_vuln = True
                self.vulnerability_frac = xp.array(list(nx.get_node_attributes(G, "vulnerable_frac").values()))[
                    :, None
                ].T
            else:
                self.vulnerability_frac = xp.full(self.adm2_id.shape, 0.0)

            self.G = G
            n_nodes = self.Nij.shape[-1]  # len(self.G.nodes())

            self.first_date = datetime.date.fromisoformat(G.graph["start_date"])

            if self.npi_file is not None:
                logging.info(f"Using NPI from: {self.npi_file}")
                self.npi_params = read_npi_file(
                    self.npi_file,
                    self.first_date,
                    self.t_max,
                    self.adm2_id,
                    self.disable_npi,
                )
                for k in self.npi_params:
                    self.npi_params[k] = xp.array(self.npi_params[k])
                    if k == "contact_weights":
                        self.npi_params[k] = xp.broadcast_to(self.npi_params[k], (self.t_max + 1, n_nodes, 4))
                    else:
                        self.npi_params[k] = xp.broadcast_to(self.npi_params[k], (self.t_max + 1, n_nodes))
            else:
                self.npi_params = {
                    "r0_reduct": xp.broadcast_to(xp.ones(1), (self.t_max + 1, n_nodes)),
                    "contact_weights": xp.broadcast_to(xp.ones(1), (self.t_max + 1, n_nodes, 4)),
                    "mobility_reduct": xp.broadcast_to(xp.ones(1), (self.t_max + 1, n_nodes)),
                }

            self.Cij = xp.broadcast_to(self.Cij, (n_nodes,) + self.Cij.shape)
            self.npi_params["contact_weights"] = self.npi_params["contact_weights"][..., None, None]

            # Build adj mat for the RHS
            G = nx.convert_node_labels_to_integers(G)

            edges = xp.array(list(G.edges(data="weight"))).T

            A = sparse.coo_matrix((edges[2], (edges[0].astype(int), edges[1].astype(int))))
            A = A.tocsr()  # just b/c it will do this for almost every op on the array anyway...
            # TODO threshold low values to zero to make it even more sparse?
            if not self.sparse:
                A = A.toarray()
            A_diag = edges[2][edges[0] == edges[1]]

            A_norm = 1.0 / A.sum(axis=0)
            A_norm = xp.array(A_norm)  # bring it back to an ndarray
            if self.sparse:
                self.baseline_A = A.multiply(A_norm)
            else:
                self.baseline_A = A * A_norm
            self.baseline_A_diag = xp.squeeze(xp.multiply(A_diag, A_norm))

            self.adm0_cfr_reported = None
            self.adm1_cfr_reported = None
            self.adm2_cfr_reported = None

            if "covid_tracking_data" in G.graph:
                self.rescale_chr = True
                ct_data = G.graph["covid_tracking_data"].reset_index()
                hosp_data = ct_data.loc[ct_data.date == str(self.first_date)][["adm1", "hospitalizedCurrently"]]
                hosp_data_adm1 = hosp_data["adm1"].to_numpy()
                hosp_data_count = hosp_data["hospitalizedCurrently"].to_numpy()
                self.adm1_current_hosp = xp.zeros((self.adm1_max + 1,), dtype=float)
                self.adm1_current_hosp[hosp_data_adm1] = hosp_data_count
                if self.debug:
                    logging.debug("Current hosp: " + pformat(self.adm1_current_hosp))
                df = G.graph["covid_tracking_data"]
                self.adm1_current_cfr = xp.zeros((self.adm1_max + 1,), dtype=float)
                cfr_delay = 20  # TODO this should be calced from D_REPORT_TIME*Nij
                # TODO make a function that will take a 'floating point index' and return
                # the fractional part of the non int (we do this multiple other places while
                # reading over historical data, e.g. case_hist[-Ti:] during init)

                for adm1, g in df.groupby("adm1"):
                    g_df = g.reset_index().set_index("date").sort_index()
                    g_df = g_df.rolling(7).mean().dropna(how="all")
                    g_df = g_df.clip(lower=0.0)
                    g_df = g_df.rolling(7).sum()
                    new_deaths = g_df.deathIncrease.to_numpy()
                    new_cases = g_df.positiveIncrease.to_numpy()
                    new_deaths = np.clip(new_deaths, a_min=0.0, a_max=None)
                    new_cases = np.clip(new_cases, a_min=0.0, a_max=None)
                    hist_cfr = new_deaths[cfr_delay:] / new_cases[:-cfr_delay]
                    cfr = np.nanmean(hist_cfr[-7:])
                    self.adm1_current_cfr[adm1] = cfr

                if self.debug:
                    logging.debug("Current CFR: " + pformat(self.adm1_current_cfr))

            else:
                self.rescale_chr = False

            if True:
                # Hack the graph data together to get it in the same format as the covid_tracking data
                death_df = (
                    pd.DataFrame(self.inc_death_hist, columns=xp.to_cpu(self.adm1_id))
                    .stack()
                    .groupby(level=[0, 1])
                    .sum()
                    .reset_index()
                )
                death_df.columns = ["date", "adm1", "deathIncrease"]
                case_df = (
                    pd.DataFrame(self.inc_case_hist, columns=xp.to_cpu(self.adm1_id))
                    .stack()
                    .groupby(level=[0, 1])
                    .sum()
                    .reset_index()
                )
                case_df.columns = ["date", "adm1", "positiveIncrease"]

                df = (
                    death_df.set_index(["date", "adm1"])
                    .merge(case_df.set_index(["date", "adm1"]), left_index=True, right_index=True)
                    .reset_index()
                )

                self.adm1_current_cfr = xp.zeros((self.adm1_max + 1,), dtype=float)
                cfr_delay = 20

                for adm1, g in df.groupby("adm1"):
                    g_df = g.set_index("date").sort_index().rolling(7).mean().dropna(how="all")
                    g_df.clip(lower=0.0, inplace=True)
                    g_df = g_df.rolling(7).sum()
                    new_deaths = g_df.deathIncrease.to_numpy()
                    new_cases = g_df.positiveIncrease.to_numpy()
                    new_deaths = np.clip(new_deaths, a_min=0.0, a_max=None)
                    new_cases = np.clip(new_cases, a_min=0.0, a_max=None)
                    hist_cfr = new_deaths[cfr_delay:] / new_cases[:-cfr_delay]
                    cfr = np.nanmean(hist_cfr[-7:])
                    self.adm1_current_cfr[adm1] = cfr
                logging.debug("Current CFR: " + pformat(self.adm1_current_cfr))

            else:
                self.rescale_chr = False

        # make sure we always reset to baseline
        self.A = self.baseline_A
        self.A_diag = self.baseline_A_diag

        # randomize model params if we're doing that kind of thing
        if self.randomize:
            self.reset_A(self.consts.reroll_variance)
            self.params = self.bucky_params.generate_params(self.consts.reroll_variance)

        else:
            self.params = self.bucky_params.generate_params(None)

        if params is not None:
            self.params = copy.deepcopy(params)

        if self.debug:
            logging.debug("params: " + pformat(self.params, width=120))

        for k in self.params:
            if type(self.params[k]).__module__ == np.__name__:
                self.params[k] = xp.asarray(self.params[k])

        if self.use_vuln:
            self.params.H = (
                self.params.H[:, None] * (1 - self.vulnerability_frac)
                + self.vulnerability_factor * self.params.H[:, None] * self.vulnerability_frac
            )

            self.params.F = (
                self.params.F[:, None] * (1 - self.vulnerability_frac)
                + self.vulnerability_factor * self.params.F[:, None] * self.vulnerability_frac
            )
        else:
            self.params.H = xp.broadcast_to(self.params.H[:, None], self.Nij.shape)
            self.params.F = xp.broadcast_to(self.params.F[:, None], self.Nij.shape)

        if True:
            # self.ifr[xp.isnan(self.ifr)] = 0.0
            # self.params.F = self.ifr / self.params["SYM_FRAC"]
            # adm0_ifr = xp.sum(self.ifr * self.Nij) / xp.sum(self.Nj)
            # ifr_scale = (
            #    0.0065 / adm0_ifr
            # )  # TODO this should be in par file (its from planning scenario5)
            # self.params.F = xp.clip(self.params.F * ifr_scale, 0.0, 1.0)
            # self.params.F_old = self.params.F.copy()

            # TODO this needs to be cleaned up BAD
            # should add a util function to do the rollups to adm1 (it shows up in case_reporting/doubling t calc too)
            adm1_Fi = xp.zeros((self.adm1_max + 1, self.n_age_grps))
            xp.scatter_add(adm1_Fi, self.adm1_id, (self.params.F * self.Nij).T)
            adm1_Ni = xp.zeros((self.adm1_max + 1, self.n_age_grps))
            xp.scatter_add(adm1_Ni, self.adm1_id, self.Nij.T)
            adm1_Fi = adm1_Fi / adm1_Ni
            adm1_F = xp.mean(adm1_Fi, axis=1)

            adm1_F_fac = self.adm1_current_cfr / adm1_F
            adm1_F_fac[xp.isnan(adm1_F_fac)] = 1.0

            # F_RR_fac = truncnorm(xp, 1.0, self.consts.reroll_variance, size=adm1_F_fac.size, a_min=1e-6)
            adm1_F_fac = adm1_F_fac  # * F_RR_fac
            adm1_F_fac = xp.clip(adm1_F_fac, a_min=0.1, a_max=10.0)  # prevent extreme values
            if self.debug:
                logging.debug("adm1 cfr rescaling factor: " + pformat(adm1_F_fac))
            self.params.F = self.params.F * adm1_F_fac[self.adm1_id]
            self.params.F = xp.clip(self.params.F, a_min=1.0e-10, a_max=1.0)
            self.params.H = xp.clip(self.params.H, a_min=self.params.F, a_max=1.0)

        # crr_days_needed = max( #TODO this depends on all the Td params, and D_REPORT_TIME...
        case_reporting = xp.to_cpu(
            self.estimate_reporting(cfr=self.params.F, days_back=22, min_deaths=self.consts.case_reporting_min_deaths),
        )
        self.case_reporting = xp.array(
            mPERT_sample(  # TODO these facs should go in param file
                mu=xp.clip(case_reporting, a_min=0.2, a_max=1.0),
                a=xp.clip(0.8 * case_reporting, a_min=0.2, a_max=None),
                b=xp.clip(1.2 * case_reporting, a_min=None, a_max=1.0),
                gamma=500.0,
            ),
        )

        self.doubling_t = self.estimate_doubling_time_WHO(
            doubling_time_window=self.consts.doubling_t_window,
            mean_time_window=self.consts.doubling_t_N_historical_days,
        )

        if xp.any(~xp.isfinite(self.doubling_t)):
            logging.info("non finite doubling times, is there enough case data?")
            if self.debug:
                logging.debug(self.doubling_t)
                logging.debug(self.adm1_id[~xp.isfinite(self.doubling_t)])
            raise SimulationException

        if self.consts.reroll_variance > 0.0:
            self.doubling_t *= truncnorm(xp, 1.0, self.consts.reroll_variance, size=self.doubling_t.shape, a_min=1e-6)
            self.doubling_t = xp.clip(self.doubling_t, 1.0, None) / 2.0

        self.params = self.bucky_params.rescale_doubling_rate(self.doubling_t, self.params, xp, self.A_diag)

        n_nodes = self.Nij.shape[-1]  # len(self.G.nodes())  # TODO this should be refactored out...

        mean_case_reporting = xp.mean(self.case_reporting[-self.consts.case_reporting_N_historical_days :], axis=0)

        self.params["CASE_REPORT"] = mean_case_reporting
        self.params["THETA"] = xp.broadcast_to(
            self.params["THETA"][:, None], self.Nij.shape
        )  # TODO move all the broadcast_to's to one place, they're all over reset()
        self.params["GAMMA_H"] = xp.broadcast_to(self.params["GAMMA_H"][:, None], self.Nij.shape)
        self.params["F_eff"] = xp.clip(self.params["F"] / self.params["H"], 0.0, 1.0)

        # init state vector (self.y)
        yy = buckyState(self.consts, self.Nij)

        if self.debug:
            logging.debug("case init")
        Ti = self.params.Ti
        current_I = (
            xp.sum(self.inc_case_hist[-int(Ti) :], axis=0) + (Ti % 1) * self.inc_case_hist[-int(Ti + 1)]
        )  # TODO replace with util func
        current_I[xp.isnan(current_I)] = 0.0
        current_I[current_I < 0.0] = 0.0
        current_I *= 1.0 / (self.params["CASE_REPORT"])

        # TODO should be in param file
        R_fac = xp.array(mPERT_sample(mu=0.25, a=0.2, b=0.3, gamma=50.0))
        E_fac = xp.array(mPERT_sample(mu=1.5, a=1.25, b=1.75, gamma=50.0))
        H_fac = xp.array(mPERT_sample(mu=1.0, a=0.9, b=1.1, gamma=100.0))

        I_init = current_I[None, :] / self.Nij / self.n_age_grps
        D_init = self.init_deaths[None, :] / self.Nij / self.n_age_grps
        recovered_init = ((self.init_cum_cases) / self.params["SYM_FRAC"] / (self.params["CASE_REPORT"])) * R_fac
        R_init = (
            (recovered_init) / self.Nij / self.n_age_grps - D_init - I_init / self.params["SYM_FRAC"]
        )  # rhi handled later

        self.params.H = self.params.H * H_fac

        # ic_frac = 1.0 / (1.0 + self.params.THETA / self.params.GAMMA_H)
        # hosp_frac = 1.0 / (1.0 + self.params.GAMMA_H / self.params.THETA)

        # print(ic_frac + hosp_frac)
        exp_frac = (
            E_fac
            * xp.ones(I_init.shape[-1])
            # * np.diag(self.A)
            # * np.sum(self.A, axis=1)
            * (self.params.R0)  # @ self.A)
            * self.params.GAMMA
            / self.params.SIGMA
        )

        yy.I = (1.0 - self.params.H) * I_init / yy.Im
        yy.Ic = self.params.CASE_REPORT * self.params.H * I_init / yy.Im
        yy.Rh = self.params.CASE_REPORT * self.params.H * I_init * self.params.GAMMA_H / self.params.THETA / yy.Rhn

        if self.rescale_chr:
            adm1_hosp = xp.zeros((self.adm1_max + 1,), dtype=float)
            xp.scatter_add(adm1_hosp, self.adm1_id, xp.sum(yy.H * self.Nij, axis=(0, 1)))
            adm2_hosp_frac = (self.adm1_current_hosp / adm1_hosp)[self.adm1_id]
            adm0_hosp_frac = xp.nansum(self.adm1_current_hosp) / xp.nansum(adm1_hosp)
            # print(adm0_hosp_frac)
            adm2_hosp_frac[xp.isnan(adm2_hosp_frac)] = adm0_hosp_frac
            self.params.H = xp.clip(H_fac * self.params.H * adm2_hosp_frac[None, :], self.params.F, 1.0)

            # TODO this .85 should be in param file...
            self.params["F_eff"] = xp.clip(0.7 * self.params["F"] / self.params["H"], 0.0, 1.0)

            yy.I = (1.0 - self.params.H) * I_init / yy.Im
            # y[Ici] = ic_frac * self.params.H * I_init / (len(Ici))
            # y[Rhi] = hosp_frac * self.params.H * I_init / (Rhn)
            yy.Ic = self.params.CASE_REPORT * self.params.H * I_init / yy.Im
            yy.Rh = (
                0.7
                * self.params.CASE_REPORT
                * self.params.H
                * I_init
                * self.params.GAMMA_H
                / self.params.THETA
                / yy.Rhn
            )

        R_init -= xp.sum(yy.Rh, axis=0)

        yy.Ia = self.params.ASYM_FRAC / self.params.SYM_FRAC * I_init / yy.Im
        yy.E = exp_frac[None, :] * I_init / yy.En
        yy.R = R_init
        yy.D = D_init

        yy.init_S()
        # init the bin we're using to track incident cases (it's filled with cumulatives until we diff it later)
        yy.incC = self.cum_case_hist[-1][None, :] / self.Nij / self.n_age_grps
        self.y = yy

        # TODO assert this is 1. (need to take mean and around b/c fp err)
        # if xp.sum(self.y, axis=0)

        if xp.any(~xp.isfinite(self.y.state)):
            logging.info("nonfinite values in the state vector, something is wrong with init")
            raise SimulationException

        if self.debug:
            logging.debug("done reset()")

        # return y

    def reset_A(self, var):
        # TODO rename the R0_frac stuff...
        # new_R0_fracij = truncnorm(xp, 1.0, var, size=self.A.shape, a_min=1e-6)
        # new_R0_fracij = xp.clip(new_R0_fracij, 1e-6, None)
        A = self.baseline_A  # * new_R0_fracij
        A_norm = 1.0  # / new_R0_fracij.sum(axis=0)
        A_norm = xp.array(A_norm)  # Make sure we're an ndarray and not a matrix
        if self.sparse:
            self.A = A.multiply(A_norm)  # / 2. + xp.identity(self.A.shape[-1])/2.
        else:
            self.A = A * A_norm
        self.A_diag = xp.squeeze(self.baseline_A_diag * A_norm)

    # TODO this needs to be cleaned up
    def estimate_doubling_time_WHO(
        self, days_back=14, doubling_time_window=7, mean_time_window=None, min_doubling_t=1.0
    ):

        cases = xp.array(self.G.graph["data_WHO"]["#affected+infected+confirmed+total"])[-days_back:]
        cases_old = xp.array(self.G.graph["data_WHO"]["#affected+infected+confirmed+total"])[
            -days_back - doubling_time_window : -doubling_time_window
        ]
        adm0_doubling_t = doubling_time_window * xp.log(2.0) / xp.log(cases / cases_old)
        doubling_t = xp.repeat(adm0_doubling_t[:, None], self.cum_case_hist.shape[-1], axis=1)
        if mean_time_window is not None:
            hist_doubling_t = xp.nanmean(doubling_t[-mean_time_window:], axis=0)
        return hist_doubling_t

    # TODO these rollups to higher adm levels should be a util (it might make sense as a decorator)
    # it shows up here, the CRR, the CHR rescaling, and in postprocess...
    def estimate_doubling_time(
        self,
        days_back=7,  # TODO rename, its the number days calc the rolling Td
        doubling_time_window=7,
        mean_time_window=None,
        min_doubling_t=1.0,
    ):
        if mean_time_window is not None:
            days_back = mean_time_window

        cases = self.cum_case_hist[-days_back:] / self.case_reporting[-days_back:]
        cases_old = (
            self.cum_case_hist[-days_back - doubling_time_window : -doubling_time_window]
            / self.case_reporting[-days_back - doubling_time_window : -doubling_time_window]
        )

        # adm0
        adm0_doubling_t = doubling_time_window / xp.log2(xp.nansum(cases, axis=1) / xp.nansum(cases_old, axis=1))

        if self.debug:
            logging.debug("Adm0 doubling time: " + str(adm0_doubling_t))
        if xp.any(~xp.isfinite(adm0_doubling_t)):
            if self.debug:
                logging.debug(xp.nansum(cases, axis=1))
                logging.debug(xp.nansum(cases_old, axis=1))
            raise SimulationException

        doubling_t = xp.repeat(adm0_doubling_t[:, None], cases.shape[-1], axis=1)

        # adm1
        cases_adm1 = xp.zeros((self.adm1_max + 1, days_back), dtype=float)
        cases_old_adm1 = xp.zeros((self.adm1_max + 1, days_back), dtype=float)

        xp.scatter_add(cases_adm1, self.adm1_id, cases.T)
        xp.scatter_add(cases_old_adm1, self.adm1_id, cases_old.T)

        adm1_doubling_t = doubling_time_window / xp.log2(cases_adm1 / cases_old_adm1)

        tmp_doubling_t = adm1_doubling_t[self.adm1_id].T
        valid_mask = xp.isfinite(tmp_doubling_t) & (tmp_doubling_t > min_doubling_t)

        doubling_t[valid_mask] = tmp_doubling_t[valid_mask]

        # adm2
        adm2_doubling_t = doubling_time_window / xp.log2(cases / cases_old)

        valid_adm2_dt = xp.isfinite(adm2_doubling_t) & (adm2_doubling_t > min_doubling_t)
        doubling_t[valid_adm2_dt] = adm2_doubling_t[valid_adm2_dt]

        # hist_weights = xp.arange(1., days_back + 1.0, 1.0)
        # hist_doubling_t = xp.sum(doubling_t * hist_weights[:, None], axis=0) / xp.sum(
        #    hist_weights
        # )

        # Take mean of most recent values
        if mean_time_window is not None:
            ret = xp.nanmean(doubling_t[-mean_time_window:], axis=0)
        else:
            ret = doubling_t

        return ret

    def estimate_reporting(self, cfr, days_back=14, case_lag=None, min_deaths=100.0):

        if case_lag is None:
            adm0_cfr_by_age = xp.sum(cfr * self.Nij, axis=1) / xp.sum(self.Nj, axis=0)
            adm0_cfr_total = xp.sum(
                xp.sum(cfr * self.Nij, axis=1) / xp.sum(self.Nj, axis=0),
                axis=0,
            )
            case_lag = xp.sum(self.params["D_REPORT_TIME"] * adm0_cfr_by_age / adm0_cfr_total, axis=0)

        case_lag_int = int(case_lag)
        case_lag_frac = case_lag % 1  # TODO replace with util function for the indexing
        cases_lagged = (
            self.cum_case_hist[-case_lag_int - days_back : -case_lag_int]
            + case_lag_frac * self.cum_case_hist[-case_lag_int - 1 - days_back : -case_lag_int - 1]
        )

        # adm0
        adm0_cfr_param = xp.sum(xp.sum(cfr * self.Nij, axis=1) / xp.sum(self.Nj, axis=0), axis=0)
        if self.adm0_cfr_reported is None:
            self.adm0_cfr_reported = xp.sum(self.cum_death_hist[-days_back:], axis=1) / xp.sum(cases_lagged, axis=1)
        adm0_case_report = adm0_cfr_param / self.adm0_cfr_reported

        if self.debug:
            logging.debug("Adm0 case reporting rate: " + pformat(adm0_case_report))
        if xp.any(~xp.isfinite(adm0_case_report)):
            if self.debug:
                logging.debug("adm0 case report not finite")
                logging.debug(adm0_cfr_param)
                logging.debug(self.adm0_cfr_reported)
            raise SimulationException

        case_report = xp.repeat(adm0_case_report[:, None], cases_lagged.shape[-1], axis=1)

        # adm1
        adm1_cfr_param = xp.zeros((self.adm1_max + 1,), dtype=float)
        adm1_totpop = xp.zeros((self.adm1_max + 1,), dtype=float)

        tmp_adm1_cfr = xp.sum(cfr * self.Nij, axis=0)

        xp.scatter_add(adm1_cfr_param, self.adm1_id, tmp_adm1_cfr)
        xp.scatter_add(adm1_totpop, self.adm1_id, self.Nj)
        adm1_cfr_param /= adm1_totpop

        # adm1_cfr_reported is const, only calc it once and cache it
        if self.adm1_cfr_reported is None:
            self.adm1_deaths_reported = xp.zeros((self.adm1_max + 1, days_back), dtype=float)
            adm1_lagged_cases = xp.zeros((self.adm1_max + 1, days_back), dtype=float)

            xp.scatter_add(
                self.adm1_deaths_reported,
                self.adm1_id,
                self.cum_death_hist[-days_back:].T,
            )
            xp.scatter_add(adm1_lagged_cases, self.adm1_id, cases_lagged.T)

            self.adm1_cfr_reported = self.adm1_deaths_reported / adm1_lagged_cases

        adm1_case_report = (adm1_cfr_param[:, None] / self.adm1_cfr_reported)[self.adm1_id].T

        valid_mask = (self.adm1_deaths_reported > min_deaths)[self.adm1_id].T & xp.isfinite(adm1_case_report)
        case_report[valid_mask] = adm1_case_report[valid_mask]

        # adm2
        adm2_cfr_param = xp.sum(cfr * (self.Nij / self.Nj), axis=0)

        if self.adm2_cfr_reported is None:
            self.adm2_cfr_reported = self.cum_death_hist[-days_back:] / cases_lagged
        adm2_case_report = adm2_cfr_param / self.adm2_cfr_reported

        valid_adm2_cr = xp.isfinite(adm2_case_report) & (self.cum_death_hist[-days_back:] > min_deaths)
        case_report[valid_adm2_cr] = adm2_case_report[valid_adm2_cr]

        return case_report

    #
    # RHS for odes - d(sstate)/dt = F(t, state, *mats, *pars)
    # NB: requires the state vector be 1d
    #

    @staticmethod
    def RHS_func(t, y_flat, Nij, contact_mats, Aij, par, npi, aij_sparse, y):
        # constraint on values
        lower, upper = (0.0, 1.0)  # bounds for state vars

        # grab index of OOB values so we can zero derivatives (stability...)
        too_low = y_flat <= lower
        too_high = y_flat >= upper

        # TODO we're passing in y.state just to overwrite it, we probably need another class
        # reshape to the usual state tensor (compartment, age, node)
        y.state = y_flat.reshape(y.state_shape)

        # Clip state to be in bounds (except allocs b/c thats a counter)
        xp.clip(y.state, a_min=lower, a_max=upper, out=y.state)

        # init d(state)/dt
        dy = buckyState(y.consts, Nij)  # TODO make a pseudo copy operator w/ zeros

        # effective params after damping w/ allocated stuff
        t_index = min(int(t), npi["r0_reduct"].shape[0] - 1)  # prevent OOB error when integrator overshoots
        BETA_eff = npi["r0_reduct"][t_index] * par["BETA"]
        F_eff = par["F_eff"]
        HOSP = par["H"]
        THETA = y.Rhn * par["THETA"]
        GAMMA = y.Im * par["GAMMA"]
        GAMMA_H = y.Im * par["GAMMA_H"]
        SIGMA = y.En * par["SIGMA"]
        SYM_FRAC = par["SYM_FRAC"]
        # ASYM_FRAC = par["ASYM_FRAC"]
        CASE_REPORT = par["CASE_REPORT"]

        Cij = npi["contact_weights"][t_index] * contact_mats
        Cij = xp.sum(Cij, axis=1)
        Cij /= xp.sum(Cij, axis=2, keepdims=True)

        if aij_sparse:
            Aij_eff = Aij.multiply(npi["mobility_reduct"][t_index])
        else:
            Aij_eff = npi["mobility_reduct"][t_index] * Aij

        # perturb Aij
        # new_R0_fracij = truncnorm(xp, 1.0, .1, size=Aij.shape, a_min=1e-6)
        # new_R0_fracij = xp.clip(new_R0_fracij, 1e-6, None)
        # A = Aij * new_R0_fracij
        # Aij_eff = A / xp.sum(A, axis=0)

        # Infectivity matrix (I made this name up, idk what its really called)
        I_tot = xp.sum(Nij * y.Itot, axis=0) - (1.0 - par["rel_inf_asym"]) * xp.sum(Nij * y.Ia, axis=0)

        # I_tmp = (Aij.T @ I_tot.T).T
        if aij_sparse:
            I_tmp = (Aij_eff.T * I_tot.T).T
        else:
            I_tmp = I_tot @ Aij  # using identity (A@B).T = B.T @ A.T

        beta_mat = y.S * xp.squeeze((Cij @ I_tmp.T[..., None]), axis=-1).T
        beta_mat /= Nij

        # dS/dt
        dy.S = -BETA_eff * (beta_mat)
        # dE/dt
        dy.E[0] = BETA_eff * (beta_mat) - SIGMA * y.E[0]
        dy.E[1:] = SIGMA * (y.E[:-1] - y.E[1:])

        # dI/dt
        dy.Ia[0] = (1.0 - SYM_FRAC) * SIGMA * y.E[-1] - GAMMA * y.Ia[0]
        dy.Ia[1:] = GAMMA * (y.Ia[:-1] - y.Ia[1:])

        # dIa/dt
        dy.I[0] = SYM_FRAC * (1.0 - HOSP) * SIGMA * y.E[-1] - GAMMA * y.I[0]
        dy.I[1:] = GAMMA * (y.I[:-1] - y.I[1:])

        # dIc/dt
        dy.Ic[0] = SYM_FRAC * HOSP * SIGMA * y.E[-1] - GAMMA_H * y.Ic[0]
        dy.Ic[1:] = GAMMA_H * (y.Ic[:-1] - y.Ic[1:])

        # dRhi/dt
        dy.Rh[0] = GAMMA_H * y.Ic[-1] - THETA * y.Rh[0]
        dy.Rh[1:] = THETA * (y.Rh[:-1] - y.Rh[1:])

        # dR/dt
        dy.R = GAMMA * (y.I[-1] + y.Ia[-1]) + (1.0 - F_eff) * THETA * y.Rh[-1]

        # dD/dt
        dy.D = F_eff * THETA * y.Rh[-1]

        dy.incH = SYM_FRAC * CASE_REPORT * HOSP * SIGMA * y.E[-1]
        dy.incC = SYM_FRAC * CASE_REPORT * SIGMA * y.E[-1]

        # bring back to 1d for the ODE api
        dy_flat = dy.state.ravel()

        # zero derivatives for things we had to clip if they are going further out of bounds
        dy_flat = xp.where(too_low & (dy_flat < 0.0), 0.0, dy_flat)
        dy_flat = xp.where(too_high & (dy_flat > 0.0), 0.0, dy_flat)

        return dy_flat

    def run_once(self, seed=None, outdir="raw_output/", output=True, output_queue=None):

        # reset everything
        logging.debug("Resetting state")
        self.reset(seed=seed)
        logging.debug("Done reset")

        # TODO should output the IC here

        # do integration
        logging.debug("Starting integration")
        t_eval = np.arange(0, self.t_max + self.dt, self.dt)
        sol = ivp.solve_ivp(
            self.RHS_func,
            method="RK23",
            t_span=(0.0, self.t_max),
            y0=self.y.state.ravel(),
            t_eval=t_eval,
            args=(self.Nij, self.Cij, self.A, self.params, self.npi_params, self.sparse, self.y),
        )
        logging.debug("Done integration")

        y = sol.y.reshape(self.y.state_shape + (len(t_eval),))

        out = buckyState(self.consts, self.Nij)
        out.state = self.Nij[None, ..., None] * y

        # collapse age groups
        out.state = xp.sum(out.state, axis=1)

        population_conserved = (xp.diff(xp.around(xp.sum(out.N, axis=(0, 1)), 1)) == 0.0).all()
        if not population_conserved:
            pass  # TODO we're getting small fp errors here
            # print(xp.sum(xp.diff(xp.around(xp.sum(out[:incH], axis=(0, 1)), 1))))
            # logging.error("Population not conserved!")
            # print(xp.sum(xp.sum(y[:incH],axis=0)-1.))
            # raise SimulationException

        adm2_ids = np.broadcast_to(self.adm2_id[:, None], out.state.shape[1:])

        if self.output_dates is None:
            t_output = xp.to_cpu(sol.t)
            dates = [pd.Timestamp(self.first_date + datetime.timedelta(days=np.round(t))) for t in t_output]
            self.output_dates = np.broadcast_to(dates, out.state.shape[1:])

        dates = self.output_dates

        icu = self.Nij[..., None] * self.params["ICU_FRAC"][:, None, None] * xp.sum(y[out.indices["H"]], axis=0)
        vent = self.params.ICU_VENT_FRAC[:, None, None] * icu

        # prepend the min cumulative cases over the last 2 days in case in the decreased
        prepend_deaths = xp.minimum(self.cum_death_hist[-2], self.cum_death_hist[-1])
        daily_deaths = xp.diff(out.D, prepend=prepend_deaths[:, None], axis=-1)

        init_inc_death_mean = xp.mean(xp.sum(daily_deaths[:, 1:4], axis=0))
        hist_inc_death_mean = xp.mean(xp.sum(self.inc_death_hist[-7:], axis=-1))

        inc_death_rejection_fac = 2.0  # TODO These should come from the cli arg -r
        if (
            (init_inc_death_mean > inc_death_rejection_fac * hist_inc_death_mean)
            or (inc_death_rejection_fac * init_inc_death_mean < hist_inc_death_mean)
        ) and self.reject_runs:
            logging.info("Inconsistent inc deaths, rejecting run")
            raise SimulationException

        # prepend the min cumulative cases over the last 2 days in case in the decreased
        prepend_cases = xp.minimum(self.cum_case_hist[-2], self.cum_case_hist[-1])
        daily_cases_reported = xp.diff(out.incC, axis=-1, prepend=prepend_cases[:, None])
        cum_cases_reported = out.incC

        init_inc_case_mean = xp.mean(xp.sum(daily_cases_reported[:, 1:4], axis=0))
        hist_inc_case_mean = xp.mean(xp.sum(self.inc_case_hist[-7:], axis=-1))

        inc_case_rejection_fac = 1.5  # TODO These should come from the cli arg -r
        if (
            (init_inc_case_mean > inc_case_rejection_fac * hist_inc_case_mean)
            or (inc_case_rejection_fac * init_inc_case_mean < hist_inc_case_mean)
        ) and self.reject_runs:
            logging.info("Inconsistent inc cases, rejecting run")
            raise SimulationException

        daily_cases_total = daily_cases_reported / self.params.CASE_REPORT[:, None]
        cum_cases_total = cum_cases_reported / self.params.CASE_REPORT[:, None]

        out.incH[:, 0] = out.incH[:, 1]
        daily_hosp = xp.diff(out.incH, axis=-1, prepend=out.incH[:, 0][..., None])
        # if (daily_cases < 0)[..., 1:].any():
        #    logging.error('Negative daily cases')
        #    raise SimulationException
        N = xp.broadcast_to(self.Nj[..., None], out.state.shape[1:])

        hosps = xp.sum(out.Ic, axis=0) + xp.sum(out.Rh, axis=0)  # why not just using .H?

        out.state = out.state.reshape(y.shape[0], -1)

        # Grab pretty much everything interesting
        df_data = {
            "adm2_id": adm2_ids.ravel(),
            "date": dates.ravel(),
            "rid": np.broadcast_to(seed, out.state.shape[-1]).ravel(),
            "total_population": N.ravel(),
            "current_hospitalizations": hosps.ravel(),
            "active_asymptomatic_cases": out.Ia,  # TODO remove?
            "cumulative_deaths": out.D,
            "daily_hospitalizations": daily_hosp.ravel(),
            "daily_cases": daily_cases_total.ravel(),
            "daily_reported_cases": daily_cases_reported.ravel(),
            "daily_deaths": daily_deaths.ravel(),
            "cumulative_cases": cum_cases_total.ravel(),
            "cumulative_reported_cases": cum_cases_reported.ravel(),
            "current_icu_usage": xp.sum(icu, axis=0).ravel(),
            "current_vent_usage": xp.sum(vent, axis=0).ravel(),
            "case_reporting_rate": np.broadcast_to(self.params.CASE_REPORT[:, None], adm2_ids.shape).ravel(),
            "R_eff": (
                self.npi_params["r0_reduct"].T
                * np.broadcast_to((self.params.R0 * self.A_diag)[:, None], adm2_ids.shape)
            ).ravel(),
            "doubling_t": np.broadcast_to(self.doubling_t[:, None], adm2_ids.shape).ravel(),
        }

        # Collapse the gamma-distributed compartments and move everything to cpu
        negative_values = False
        for k in df_data:
            if df_data[k].ndim == 2:
                df_data[k] = xp.sum(df_data[k], axis=0)

            # df_data[k] = xp.to_cpu(df_data[k])

            if k != "date" and xp.any(xp.around(df_data[k], 2) < 0.0):
                logging.info("Negative values present in " + k)
                negative_values = True

        if negative_values and self.reject_runs:
            logging.info("Rejecting run b/c of negative values in output")
            raise SimulationException

        # Append data to the hdf5 file
        output_folder = os.path.join(outdir, self.run_id)

        if output:
            os.makedirs(output_folder, exist_ok=True)
            output_queue.put((os.path.join(output_folder, str(seed)), df_data))
        # TODO we should output the per monte carlo param rolls, this got lost when we switched from hdf5


def main(args=None):

    if args is None:
        args = sys.argv[1:]
    args = parser.parse_args(args=args)

    if args.gpu:
        use_cupy(optimize=args.opt)

    global xp, ivp, sparse  # pylint: disable=global-variable-not-assigned
    from .numerical_libs import xp, ivp, sparse  # noqa: E402  # pylint: disable=import-outside-toplevel  # isort:skip

    warnings.simplefilter(action="ignore", category=xp.ExperimentalWarning)

    if not os.path.exists(args.output_dir):
        os.mkdir(args.output_dir)

    loglevel = 30 - 10 * min(args.verbosity, 2)
    runid = get_runid()
    if not os.path.exists(args.output_dir + "/" + runid):
        os.mkdir(args.output_dir + "/" + runid)
    fh = logging.FileHandler(args.output_dir + "/" + runid + "/stdout")
    fh.setLevel(logging.DEBUG)
    logging.basicConfig(
        level=loglevel,
        format="%(asctime)s - %(levelname)s - %(filename)s:%(funcName)s:%(lineno)d - %(message)s",
        handlers=[TqdmLoggingHandler()],
    )
    debug_mode = loglevel < 20

    # TODO we should output the logs to output_dir too...
    _banner()

    to_write = queue.Queue(maxsize=100)

    def writer():
        # Call to_write.get() until it returns None
        stream = xp.cuda.Stream() if args.gpu else None
        for base_fname, df_data in iter(to_write.get, None):
            cpu_data = {k: xp.to_cpu(v, stream=stream) for k, v in df_data.items()}
            if stream is not None:
                stream.synchronize()
            df = pd.DataFrame(cpu_data)
            for date, date_df in df.groupby("date", as_index=False):
                fname = base_fname + "_" + str(date.date()) + ".feather"
                date_df.reset_index().to_feather(fname)

    write_thread = threading.Thread(target=writer, daemon=True)
    write_thread.start()

    if args.gpu:
        logging.info("Using GPU backend")

    logging.info(f"command line args: {args}")
    if args.no_mc:  # TODO can we just remove this already?
        raise NotImplementedError
        # env = SEIR_covid(randomize_params_on_reset=False)
        # n_mc = 1
    else:
        env = SEIR_covid(
            randomize_params_on_reset=True,
            debug=debug_mode,
            sparse_aij=(not args.dense),
            t_max=args.days,
            graph_file=args.graph_file,
            par_file=args.par_file,
            npi_file=args.npi_file,
            disable_npi=args.disable_npi,
            reject_runs=args.reject_runs,
        )
        n_mc = args.n_mc

    seed_seq = np.random.SeedSequence(args.seed)

    total_start = datetime.datetime.now()
    success = 0
    n_runs = 0
    times = []
    pbar = tqdm.tqdm(total=n_mc, desc="Performing Monte Carlos", dynamic_ncols=True)
    try:
        while success < n_mc:
            start_time = datetime.datetime.now()
            mc_seed = seed_seq.spawn(1)[0].generate_state(1)[0]  # inc spawn key then grab next seed
            pbar.set_postfix_str(
                "seed="
                + str(mc_seed)
                + ", rej%="  # TODO disable rej% if not -r
                + str(np.around(float(n_runs - success) / (n_runs + 0.00001) * 100, 1)),
                refresh=True,
            )
            try:
                n_runs += 1
                with xp.optimize_kernels():
                    env.run_once(seed=mc_seed, outdir=args.output_dir, output_queue=to_write)
                success += 1
                pbar.update(1)
            except SimulationException:
                pass
            run_time = (datetime.datetime.now() - start_time).total_seconds()
            times.append(run_time)

            logging.info(f"{mc_seed}: {datetime.datetime.now() - start_time}")
    except (KeyboardInterrupt, SystemExit):
        logging.warning("Caught SIGINT, cleaning up")
        to_write.put(None)
        write_thread.join()
    finally:
        to_write.put(None)
        write_thread.join()
        pbar.close()
        logging.info(f"Total runtime: {datetime.datetime.now() - total_start}")


if __name__ == "__main__":
    main()<|MERGE_RESOLUTION|>--- conflicted
+++ resolved
@@ -22,11 +22,7 @@
 from .parameters import buckyParams
 from .state import buckyState
 from .util.distributions import mPERT_sample, truncnorm
-<<<<<<< HEAD
-from .util.util import TqdmLoggingHandler, _banner, cache_files, remove_chars
-=======
-from .util.util import TqdmLoggingHandler, _banner  # , cache_files
->>>>>>> be118ac5
+from .util.util import TqdmLoggingHandler, _banner, remove_chars
 
 # supress pandas warning caused by pyarrow
 warnings.simplefilter(action="ignore", category=FutureWarning)
