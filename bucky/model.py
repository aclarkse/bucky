--- conflicted
+++ resolved
@@ -406,11 +406,7 @@
         )
         #self.case_reporting = self.estimate_reporting(cfr=self.params.F, days_back=22)
 
-<<<<<<< HEAD
         self.doubling_t = self.estimate_doubling_time_WHO(mean_time_window=7)
-=======
-        self.doubling_t = self.estimate_doubling_time(mean_time_window=3)
->>>>>>> 355db4e9
 
         if xp.any(~xp.isfinite(self.doubling_t)):
             logging.info("non finite doubling times, is there enough case data?")
