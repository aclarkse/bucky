# pylint: skip-file
# I'd recommend not linting this file, we're really abusing the import system and variable scoping
# here and linters don't like it...

<<<<<<< HEAD
=======
import contextlib

>>>>>>> c7a39009
import numpy as xp

# Default imports for cpu code
# This will be overwritten with a call to .numerical_libs.use_cupy()
<<<<<<< HEAD
import scipy.integrate._ivp.ivp as ivp
import scipy.sparse as sparse

xp.scatter_add = xp.add.at
import contextlib

=======
import scipy.integrate._ivp.ivp as ivp  # noqa: F401
import scipy.sparse as sparse  # noqa: F401

xp.scatter_add = xp.add.at
>>>>>>> c7a39009
xp.optimize_kernels = contextlib.nullcontext
xp.to_cpu = lambda x, **kwargs: x  # one arg noop


def use_cupy(optimize=False):
    """Perform imports for libraries with APIs matching numpy, scipy.integrate.ivp, scipy.sparse

    These imports will use a monkey-patched version of these modules
    that has had all it's numpy references replaced with CuPy.

    if optimize is True, place the kernel optimization context in xp.optimize_kernels,
    otherwise make it a nullcontext (noop)

    returns nothing but imports a version of 'xp', 'ivp', and 'sparse' to the global scope of this module
    """
    import importlib
    import logging

    cupy_spec = importlib.util.find_spec("cupy")
    if cupy_spec is None:
        logging.info("CuPy not found, reverting to cpu/numpy")
        return 1

    global xp, ivp, sparse

    if xp.__name__ == "cupy":
        logging.info("CuPy already loaded, skipping")
        return 0

    import sys

    # modify src before importing
    def modify_and_import(module_name, package, modification_func):
        spec = importlib.util.find_spec(module_name, package)
        source = spec.loader.get_source(module_name)
        new_source = modification_func(source)
        module = importlib.util.module_from_spec(spec)
        codeobj = compile(new_source, module.__spec__.origin, "exec")
        exec(codeobj, module.__dict__)
        sys.modules[module_name] = module
        return module

    import cupy as cp

    cp.cuda.set_allocator(cp.cuda.MemoryPool(cp.cuda.memory.malloc_managed).malloc)

    # add cupy search sorted for scipy.ivp (this was only added to cupy sometime between v6.0.0 and v7.0.0)
    if ~hasattr(cp, "searchsorted"):
        # NB: this isn't correct in general but it works for what scipy solve_ivp needs...
        def cp_searchsorted(a, v, side="right", sorter=None):
            if side != "right":
                raise NotImplementedError
            if sorter is not None:
                raise NotImplementedError  # sorter = list(range(len(a)))
            tmp = v >= a
            if cp.all(tmp):
                return len(a)
            return cp.argmax(~tmp)

        cp.searchsorted = cp_searchsorted

    for name in ("common", "base", "rk", "ivp"):
        ivp = modify_and_import(
            "scipy.integrate._ivp." + name,
            None,
            lambda src: src.replace("import numpy", "import cupy"),
        )

    import cupyx

    cp.scatter_add = cupyx.scatter_add

    spec = importlib.util.find_spec("optuna")
    if spec is None:
        logging.info("Optuna not installed, kernel opt is disabled")
        cp.optimize_kernels = contextlib.nullcontext
    elif optimize:
        cp.optimize_kernels = cupyx.optimizing.optimize
    else:
        cp.optimize_kernels = contextlib.nullcontext

    def cp_to_cpu(x, stream=None, out=None):
        if "cupy" in type(x).__module__:
            return x.get(stream=stream, out=out)
        else:
            return x

    cp.to_cpu = cp_to_cpu  # lambda x, **kwargs: x.get(**kwargs) if "cupy" in type(x).__module__ else x

    xp = cp
    import cupyx.scipy.sparse as sparse

    return 0<|MERGE_RESOLUTION|>--- conflicted
+++ resolved
@@ -2,28 +2,16 @@
 # I'd recommend not linting this file, we're really abusing the import system and variable scoping
 # here and linters don't like it...
 
-<<<<<<< HEAD
-=======
 import contextlib
 
->>>>>>> c7a39009
 import numpy as xp
 
 # Default imports for cpu code
 # This will be overwritten with a call to .numerical_libs.use_cupy()
-<<<<<<< HEAD
-import scipy.integrate._ivp.ivp as ivp
-import scipy.sparse as sparse
-
-xp.scatter_add = xp.add.at
-import contextlib
-
-=======
 import scipy.integrate._ivp.ivp as ivp  # noqa: F401
 import scipy.sparse as sparse  # noqa: F401
 
 xp.scatter_add = xp.add.at
->>>>>>> c7a39009
 xp.optimize_kernels = contextlib.nullcontext
 xp.to_cpu = lambda x, **kwargs: x  # one arg noop
 
