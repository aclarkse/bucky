--- conflicted
+++ resolved
@@ -3,14 +3,7 @@
 import glob
 import logging
 import os
-<<<<<<< HEAD
-import pickle
-from datetime import timedelta
-from functools import partial
-from multiprocessing import JoinableQueue, Pool, Process, Queue, RLock, cpu_count, current_process, set_start_method
-=======
 from multiprocessing import JoinableQueue, Pool, Process
->>>>>>> c7a39009
 from pathlib import Path
 
 import numpy as np
@@ -317,10 +310,7 @@
 
             # Apply map
             tot_df[level] = tot_df[admin2_key].map(level_dict).map(level_inv_map).astype(int)
-<<<<<<< HEAD
-=======
-
->>>>>>> c7a39009
+
             # Compute quantiles
 
             def quantiles_group(tot_df):
