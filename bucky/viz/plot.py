--- conflicted
+++ resolved
@@ -4,16 +4,6 @@
 import os
 import sys
 
-<<<<<<< HEAD
-import matplotlib  # isort:skip
-
-matplotlib.rc("axes.formatter", useoffset=False)  # isort:skip
-import matplotlib.pyplot as plt  # isort:skip
-from matplotlib.ticker import StrMethodFormatter  # isort:skip
-import networkx as nx
-import numpy as np
-=======
->>>>>>> c7a39009
 import pandas as pd
 import scipy.stats
 import tqdm
@@ -309,13 +299,7 @@
                     axs[i].set_xlim(actuals["date"].min(), dates.max())
                     # axs[i].scatter(actual_dates[ind:], actual_vals[ind:], label='Historical data', color='b')
                 else:
-<<<<<<< HEAD
-
-                    print(plot_columns[i])
-                    logging.warning("Historical data missing for area: " + name)
-=======
                     logging.warning("Historical data missing for area: " + name + ", column=" + plot_columns[i])
->>>>>>> c7a39009
 
             axs[i].grid(True)
             axs[i].legend()
