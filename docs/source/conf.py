--- conflicted
+++ resolved
@@ -12,12 +12,6 @@
 #
 import os
 import sys
-<<<<<<< HEAD
-
-# sys.path.insert(0, os.path.abspath('../../..'))
-sys.path.insert(0, os.path.abspath("../.."))
-=======
->>>>>>> c7a39009
 
 import recommonmark
 
@@ -27,13 +21,10 @@
 import sphinx_rtd_theme
 from recommonmark.transform import AutoStructify
 
-<<<<<<< HEAD
-=======
 # sys.path.insert(0, os.path.abspath('../../..'))
 sys.path.insert(0, os.path.abspath("../.."))
 
 
->>>>>>> c7a39009
 repo_root_url = "http://gitlab.com/kinsemc/bucky/"
 
 # -- Project information -----------------------------------------------------
@@ -50,14 +41,6 @@
 
 # -- General configuration ---------------------------------------------------
 
-<<<<<<< HEAD
-# Add any Sphinx extension module names here, as strings. They can be
-# extensions coming with Sphinx (named 'sphinx.ext.*') or your custom
-# ones.
-import sphinx_rtd_theme
-
-=======
->>>>>>> c7a39009
 extensions = [
     "sphinx.ext.autodoc",
     "sphinx.ext.napoleon",
